[package]
name = "rusty-machine"
version = "0.5.3"
authors = ["AtheMathmo"]

description = "A machine learning library."
repository = "https://github.com/AtheMathmo/rusty-machine"
documentation = "https://AtheMathmo.github.io/rusty-machine/"
keywords = ["machine","learning","stats","data","machine-learning"]
readme = "README.md"
license = "MIT"

[features]
stats = []

[dependencies]
<<<<<<< HEAD
num = { version = "0.1.32", default-features = false }
=======
num = { version = "0.1.35", default-features = false }
>>>>>>> 033f8e17
rand = "0.3.14"
rulinalg = "0.3.7"<|MERGE_RESOLUTION|>--- conflicted
+++ resolved
@@ -14,10 +14,6 @@
 stats = []
 
 [dependencies]
-<<<<<<< HEAD
-num = { version = "0.1.32", default-features = false }
-=======
 num = { version = "0.1.35", default-features = false }
->>>>>>> 033f8e17
 rand = "0.3.14"
 rulinalg = "0.3.7"