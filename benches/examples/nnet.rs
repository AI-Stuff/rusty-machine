use test::{Bencher, black_box};

use rand::{random, Closed01};
use std::vec::Vec;

use rusty_machine::learning::nnet::{NeuralNet, BCECriterion};
use rusty_machine::learning::toolkit::regularization::Regularization;
use rusty_machine::learning::toolkit::activ_fn::Sigmoid;
use rusty_machine::learning::optim::grad_desc::StochasticGD;

use rusty_machine::linalg::Matrix;
use rusty_machine::learning::SupModel;

fn generate_data() -> (Matrix<f64>, Matrix<f64>, Matrix<f64>) {
    const THRESHOLD: f64 = 0.7;
    const SAMPLES: usize = 1000;

    let mut input_data = Vec::with_capacity(SAMPLES * 2);
    let mut label_data = Vec::with_capacity(SAMPLES);

    for _ in 0..SAMPLES {
        // The two inputs are "signals" between 0 and 1
        let Closed01(left) = random::<Closed01<f64>>();
        let Closed01(right) = random::<Closed01<f64>>();
        input_data.push(left);
        input_data.push(right);
        if left > THRESHOLD && right > THRESHOLD {
            label_data.push(1.0);
        } else {
            label_data.push(0.0)
        }
    }

    let inputs = Matrix::new(SAMPLES, 2, input_data);
    let targets = Matrix::new(SAMPLES, 1, label_data);

    let test_cases = vec![
        0.0, 0.0,
        0.0, 1.0,
        1.0, 1.0,
        1.0, 0.0,
        ];
    let test_inputs = Matrix::new(test_cases.len() / 2, 2, test_cases);

    (inputs, targets, test_inputs)
}

#[bench]
fn nnet_and_gate_train(b: &mut Bencher) {
    let (inputs, targets, _) = generate_data();
    let layers = &[2, 1];
    let criterion = BCECriterion::new(Regularization::L2(0.));

    b.iter(|| {
<<<<<<< HEAD
        let mut model = black_box(NeuralNet::mlp(layers, criterion, StochasticGD::default(), Sigmoid));
        let _ = model.train(&inputs, &targets);
=======
        let mut model = black_box(NeuralNet::new(layers, criterion, StochasticGD::default()));
        let _ = black_box(model.train(&inputs, &targets).unwrap());
>>>>>>> da984583
    })
}

#[bench]
fn nnet_and_gate_predict(b: &mut Bencher) {
    let (inputs, targets, test_inputs) = generate_data();
    let layers = &[2, 1];
    let criterion = BCECriterion::new(Regularization::L2(0.));

<<<<<<< HEAD
    let mut model = NeuralNet::mlp(layers, criterion, StochasticGD::default(), Sigmoid);
    let _ = model.train(&inputs, &targets);

    b.iter(|| {
        let _ = model.predict(&test_inputs);
=======
    let mut model = NeuralNet::new(layers, criterion, StochasticGD::default());
    let _ = model.train(&inputs, &targets);

    b.iter(|| {
        let _ = black_box(model.predict(&test_inputs));
>>>>>>> da984583
    })
}<|MERGE_RESOLUTION|>--- conflicted
+++ resolved
@@ -52,13 +52,8 @@
     let criterion = BCECriterion::new(Regularization::L2(0.));
 
     b.iter(|| {
-<<<<<<< HEAD
         let mut model = black_box(NeuralNet::mlp(layers, criterion, StochasticGD::default(), Sigmoid));
-        let _ = model.train(&inputs, &targets);
-=======
-        let mut model = black_box(NeuralNet::new(layers, criterion, StochasticGD::default()));
         let _ = black_box(model.train(&inputs, &targets).unwrap());
->>>>>>> da984583
     })
 }
 
@@ -68,18 +63,10 @@
     let layers = &[2, 1];
     let criterion = BCECriterion::new(Regularization::L2(0.));
 
-<<<<<<< HEAD
     let mut model = NeuralNet::mlp(layers, criterion, StochasticGD::default(), Sigmoid);
     let _ = model.train(&inputs, &targets);
 
     b.iter(|| {
-        let _ = model.predict(&test_inputs);
-=======
-    let mut model = NeuralNet::new(layers, criterion, StochasticGD::default());
-    let _ = model.train(&inputs, &targets);
-
-    b.iter(|| {
         let _ = black_box(model.predict(&test_inputs));
->>>>>>> da984583
     })
 }